package curve

import (
	"encoding/hex"
	"errors"
	"fmt"

	"github.com/cronokirby/saferith"
	"github.com/decred/dcrd/dcrec/secp256k1/v4"
)

var secp256k1BaseX, secp256k1BaseY secp256k1.FieldVal

const scalarBinarySize = 32
const pointBinarySize = 33

func init() {
	Gx, _ := hex.DecodeString("79be667ef9dcbbac55a06295ce870b07029bfcdb2dce28d959f2815b16f81798")
	Gy, _ := hex.DecodeString("483ada7726a3c4655da4fbfc0e1108a8fd17b448a68554199c47d08ffb10d4b8")
	secp256k1BaseX.SetByteSlice(Gx)
	secp256k1BaseY.SetByteSlice(Gy)
}

type Secp256k1 struct{}

func (Secp256k1) Equal(other Curve) bool {
	if other == nil {
		return false
	}

	_, ok := other.(Secp256k1)

	return ok
}

func (Secp256k1) NewPoint() Point {
	return new(Secp256k1Point)
}

func (Secp256k1) NewBasePoint() Point {
	out := new(Secp256k1Point)
	out.value.X.Set(&secp256k1BaseX)
	out.value.Y.Set(&secp256k1BaseY)
	out.value.Z.SetInt(1)
	return out
}

func (Secp256k1) NewScalar() Scalar {
	return new(Secp256k1Scalar)
}

func (Secp256k1) ScalarBits() int {
	return 256
}

func (Secp256k1) SafeScalarBytes() int {
	return 32
}

var secp256k1OrderNat, _ = new(saferith.Nat).SetHex("FFFFFFFFFFFFFFFFFFFFFFFFFFFFFFFEBAAEDCE6AF48A03BBFD25E8CD0364141")
var secp256k1Order = saferith.ModulusFromNat(secp256k1OrderNat)

func (Secp256k1) Order() *saferith.Modulus {
	return secp256k1Order
}

func (Secp256k1) LiftX(data []byte) (*Secp256k1Point, error) {
	out := new(Secp256k1Point)
	out.value.Z.SetInt(1)
	if out.value.X.SetByteSlice(data) {
		return nil, fmt.Errorf("secp256k1Point.UnmarshalBinary: x coordinate out of range")
	}
	if !secp256k1.DecompressY(&out.value.X, false, &out.value.Y) {
		return nil, fmt.Errorf("secp256k1Point.UnmarshalBinary: x coordinate not on curve")
	}
	return out, nil
}

func (Secp256k1) Name() string {
	return "secp256k1"
}

func (Secp256k1) ScalarBinarySize() int {
	return scalarBinarySize
}

func (Secp256k1) PointBinarySize() int {
	return pointBinarySize
}

func (Secp256k1) UnmarshalScalar(data []byte) (Scalar, error) {
	s := new(Secp256k1Scalar)
	err := s.UnmarshalBinary(data)
	return s, err
}

func (Secp256k1) MarshalScalar(s Scalar) ([]byte, error) {
	if s == nil {
		return nil, errNilScalar
	}

	sclr, ok := s.(*Secp256k1Scalar)
	if !ok {
		return nil, fmt.Errorf("expected Secp256k1Scalar, got %T", s)
	}

	return sclr.MarshalBinary()
}

func (Secp256k1) UnmarshalPoint(data []byte) (Point, error) {
	p := new(Secp256k1Point)
	err := p.UnmarshalBinary(data)
	return p, err
}

func (Secp256k1) MarshalPoint(p Point) ([]byte, error) {
	if p == nil {
		return nil, errNilPoint
	}

	pnt, ok := p.(*Secp256k1Point)
	if !ok {
		return nil, fmt.Errorf("expected Secp256k1Point, got %T", p)
	}

	return pnt.MarshalBinary()
}

type Secp256k1Scalar struct {
	value secp256k1.ModNScalar
}

func secp256k1CastScalar(generic Scalar) *Secp256k1Scalar {
	out, ok := generic.(*Secp256k1Scalar)
	if !ok {
		panic(fmt.Sprintf("failed to convert to secp256k1Scalar: %v", generic))
	}
	return out
}

func (*Secp256k1Scalar) Curve() Curve {
	return Secp256k1{}
}

var errNilScalar = errors.New("secp256k1Scalar is nil")

func (s *Secp256k1Scalar) MarshalBinary() ([]byte, error) {
	if s == nil {
		return nil, errNilScalar
	}

	data := s.value.Bytes()
	if len(data) > s.BinarySize() {
		// shouldn't happen, but just in case
		return nil, fmt.Errorf("invalid length for secp256k1 scalar: %d", len(data))
	}

	return data[:], nil
}

func (s *Secp256k1Scalar) UnmarshalBinary(data []byte) error {
	if s == nil {
		return errNilScalar
	}

<<<<<<< HEAD
	if len(data) < scalarBinarySize {
=======
	if len(data) != scalarBinarySize {
>>>>>>> 24461c2a
		return fmt.Errorf("invalid length for secp256k1 scalar: %d", len(data))
	}

	var exactData [scalarBinarySize]byte
	copy(exactData[:], data)
	if s.value.SetBytes(&exactData) != 0 { // non-zero means overflow, i.e. not a valid scalar
		return errors.New("invalid bytes for secp256k1 scalar")
	}

	return nil
}

func (s *Secp256k1Scalar) BinarySize() int {
	return scalarBinarySize
}

func (s *Secp256k1Scalar) Add(that Scalar) Scalar {
	other := secp256k1CastScalar(that)

	s.value.Add(&other.value)
	return s
}

func (s *Secp256k1Scalar) Sub(that Scalar) Scalar {
	other := secp256k1CastScalar(that)

	negated := new(Secp256k1Scalar)
	negated.value.Set(&other.value)
	negated.value.Negate()

	s.value.Add(&negated.value)
	return s
}

func (s *Secp256k1Scalar) Mul(that Scalar) Scalar {
	other := secp256k1CastScalar(that)

	s.value.Mul(&other.value)
	return s
}

func (s *Secp256k1Scalar) Invert() Scalar {
	s.value.InverseNonConst()
	return s
}

func (s *Secp256k1Scalar) Negate() Scalar {
	s.value.Negate()
	return s
}

func (s *Secp256k1Scalar) IsOverHalfOrder() bool {
	return s.value.IsOverHalfOrder()
}

func (s *Secp256k1Scalar) Equal(that Scalar) bool {
	other := secp256k1CastScalar(that)

	return s.value.Equals(&other.value)
}

func (s *Secp256k1Scalar) IsZero() bool {
	return s.value.IsZero()
}

func (s *Secp256k1Scalar) Set(that Scalar) Scalar {
	other := secp256k1CastScalar(that)

	s.value.Set(&other.value)
	return s
}

func (s *Secp256k1Scalar) SetNat(x *saferith.Nat) Scalar {
	reduced := new(saferith.Nat).Mod(x, secp256k1Order)
	s.value.SetByteSlice(reduced.Bytes())
	return s
}

func (s *Secp256k1Scalar) Act(that Point) Point {
	other := secp256k1CastPoint(that)
	other.value.ToAffine()

	out := new(Secp256k1Point)
	secp256k1.ScalarMultNonConst(&s.value, &other.value, &out.value)

	return out
}

func (s *Secp256k1Scalar) ActOnBase() Point {
	out := new(Secp256k1Point)
	secp256k1.ScalarBaseMultNonConst(&s.value, &out.value)
	return out
}

type Secp256k1Point struct {
	value secp256k1.JacobianPoint
}

func secp256k1CastPoint(generic Point) *Secp256k1Point {
	out, ok := generic.(*Secp256k1Point)
	if !ok {
		panic(fmt.Sprintf("failed to convert to secp256k1Point: %v", generic))
	}
	return out
}

func (*Secp256k1Point) Curve() Curve {
	return Secp256k1{}
}

func (p *Secp256k1Point) XBytes() []byte {
	p.value.ToAffine()
	return p.value.X.Bytes()[:]
}

var errNilPoint = errors.New("secp256k1Point is nil")

func (p *Secp256k1Point) MarshalBinary() ([]byte, error) {
	if p == nil {
		return nil, errNilPoint
	}

	out := make([]byte, pointBinarySize)
	// we clone v to not case a race during a hash.Write
	v := p.value
	v.ToAffine()
	// Doing it this way is compatible with Bitcoin
	out[0] = byte(v.Y.IsOddBit()) + 2
	data := v.X.Bytes()
	copy(out[1:], data[:])
	return out, nil
}

func (p *Secp256k1Point) UnmarshalBinary(data []byte) error {
	if p == nil {
		return errNilPoint
	}

<<<<<<< HEAD
	if len(data) < pointBinarySize {
=======
	if len(data) != pointBinarySize {
>>>>>>> 24461c2a
		return fmt.Errorf("invalid length for secp256k1Point: %d", len(data))
	}

	p.value.Z.SetInt(1)

	// setByteSlice returns true on overflow. Stating bad scalar.
	if p.value.X.SetByteSlice(data[1:]) {
		return fmt.Errorf("secp256k1Point.UnmarshalBinary: x coordinate out of range")
	}

<<<<<<< HEAD
=======
	// decompressY returns false on failure
>>>>>>> 24461c2a
	if !secp256k1.DecompressY(&p.value.X, data[0] == 3, &p.value.Y) {
		return fmt.Errorf("secp256k1Point.UnmarshalBinary: x coordinate not on curve")
	}
	return nil
}

func (p *Secp256k1Point) Add(that Point) Point {
	other := secp256k1CastPoint(that)

	out := new(Secp256k1Point)
	secp256k1.AddNonConst(&p.value, &other.value, &out.value)
	return out
}

func (p *Secp256k1Point) Sub(that Point) Point {
	return p.Add(that.Negate())
}

func (p *Secp256k1Point) Set(that Point) Point {
	other := secp256k1CastPoint(that)

	p.value.Set(&other.value)
	return p
}

func (p *Secp256k1Point) Negate() Point {
	out := new(Secp256k1Point)
	out.value.Set(&p.value)
	out.value.Y.Negate(1)
	out.value.Y.Normalize()
	return out
}

func (p *Secp256k1Point) Equal(that Point) bool {
	other := secp256k1CastPoint(that)

	p.value.ToAffine()
	other.value.ToAffine()
	return p.value.X.Equals(&other.value.X) && p.value.Y.Equals(&other.value.Y) && p.value.Z.Equals(&other.value.Z)
}

func (p *Secp256k1Point) IsIdentity() bool {
	return p == nil || (p.value.X.IsZero() && p.value.Y.IsZero()) || p.value.Z.IsZero()
}

func (p *Secp256k1Point) HasEvenY() bool {
	p.value.ToAffine()
	return !p.value.Y.IsOdd()
}

func (p *Secp256k1Point) XScalar() Scalar {
	out := new(Secp256k1Scalar)
	p.value.ToAffine()
	out.value.SetBytes(p.value.X.Bytes())
	return out
}

func (p *Secp256k1Point) YScalar() Scalar {
	out := new(Secp256k1Scalar)
	p.value.ToAffine()
	out.value.SetBytes(p.value.Y.Bytes())
	return out
}

func (p *Secp256k1Point) Clone() Point {
	copy := new(Secp256k1Point)
	copy.value.Set(&p.value)

	return copy
}<|MERGE_RESOLUTION|>--- conflicted
+++ resolved
@@ -163,11 +163,7 @@
 		return errNilScalar
 	}
 
-<<<<<<< HEAD
-	if len(data) < scalarBinarySize {
-=======
 	if len(data) != scalarBinarySize {
->>>>>>> 24461c2a
 		return fmt.Errorf("invalid length for secp256k1 scalar: %d", len(data))
 	}
 
@@ -306,11 +302,7 @@
 		return errNilPoint
 	}
 
-<<<<<<< HEAD
-	if len(data) < pointBinarySize {
-=======
 	if len(data) != pointBinarySize {
->>>>>>> 24461c2a
 		return fmt.Errorf("invalid length for secp256k1Point: %d", len(data))
 	}
 
@@ -321,10 +313,7 @@
 		return fmt.Errorf("secp256k1Point.UnmarshalBinary: x coordinate out of range")
 	}
 
-<<<<<<< HEAD
-=======
 	// decompressY returns false on failure
->>>>>>> 24461c2a
 	if !secp256k1.DecompressY(&p.value.X, data[0] == 3, &p.value.Y) {
 		return fmt.Errorf("secp256k1Point.UnmarshalBinary: x coordinate not on curve")
 	}
