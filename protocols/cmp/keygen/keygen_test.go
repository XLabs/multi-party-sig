--- conflicted
+++ resolved
@@ -4,6 +4,7 @@
 	mrand "math/rand"
 	"testing"
 
+	"github.com/fxamacker/cbor"
 	"github.com/stretchr/testify/assert"
 	"github.com/stretchr/testify/require"
 	"github.com/taurusgroup/multi-party-sig/internal/round"
@@ -13,53 +14,7 @@
 	"github.com/taurusgroup/multi-party-sig/protocols/cmp/config"
 )
 
-<<<<<<< HEAD
 var group = curve.Secp256k1{}
-=======
-var testGroup = curve.Secp256k1{}
-
-var roundTypes = []reflect.Type{
-	reflect.TypeOf(&round1{}),
-	reflect.TypeOf(&round2{}),
-	reflect.TypeOf(&round3{}),
-	reflect.TypeOf(&round4{}),
-	reflect.TypeOf(&output{}),
-}
-
-func processRound(t *testing.T, rounds map[party.ID]round.Round, expectedRoundType reflect.Type) {
-	N := len(rounds)
-	t.Logf("starting round %v", expectedRoundType)
-	// get the second set of  messages
-	out := make(chan *message.Message, N*N)
-	for idJ, r := range rounds {
-		require.EqualValues(t, expectedRoundType, reflect.TypeOf(r))
-		newRound, err := r.Finalize(out)
-		require.NoError(t, err, "failed to generate messages")
-		if newRound != nil {
-			rounds[idJ] = newRound
-		}
-	}
-	close(out)
-
-	for msg := range out {
-		msgBytes, err := cbor.Marshal(msg)
-		require.NoError(t, err, "failed to marshal message")
-		for idJ, r := range rounds {
-			var m message.Message
-			require.NoError(t, cbor.Unmarshal(msgBytes, &m), "failed to unmarshal message")
-			if m.IsFor(idJ) {
-				content := r.MessageContent()
-				err = msg.UnmarshalContent(content)
-				require.NoError(t, err)
-				require.NoError(t, r.VerifyMessage(msg.From, idJ, content))
-				require.NoError(t, r.StoreMessage(msg.From, content))
-			}
-		}
-	}
-
-	t.Logf("round %v done", expectedRoundType)
-}
->>>>>>> 827425ff
 
 func checkOutput(t *testing.T, rounds []round.Session) {
 	N := len(rounds)
@@ -67,21 +22,14 @@
 	for _, r := range rounds {
 		require.IsType(t, &round.Output{}, r)
 		resultRound := r.(*round.Output)
-<<<<<<< HEAD
 		require.IsType(t, &config.Config{}, resultRound.Result)
 		c := resultRound.Result.(*config.Config)
-		newConfigs = append(newConfigs, c)
-=======
-		result := resultRound.Result.(*Result)
-		marshalledConfig, err := cbor.Marshal(result.Config)
+		marshalledConfig, err := cbor.Marshal(c)
 		require.NoError(t, err)
-		unmarshalledConfig := EmptyConfig(testGroup)
-		fmt.Println("result", result.Config.Public)
+		unmarshalledConfig := config.EmptyConfig(group)
 		err = cbor.Unmarshal(marshalledConfig, &unmarshalledConfig)
 		require.NoError(t, err)
-		fmt.Println("unmarshalled", unmarshalledConfig.Public)
 		newConfigs = append(newConfigs, unmarshalledConfig)
->>>>>>> 827425ff
 	}
 
 	firstConfig := newConfigs[0]
@@ -90,8 +38,8 @@
 		assert.True(t, pk.Equal(c.PublicPoint()), "RID is different")
 		assert.Equal(t, firstConfig.RID, c.RID, "RID is different")
 		assert.EqualValues(t, firstConfig.ChainKey, c.ChainKey, "ChainKey is different")
-		for id, p := range firstConfig.Public {
-			assert.True(t, p.Equal(c.Public[id]), "public is not equal")
+		for id, p := range firstConfig.Public.Data {
+			assert.True(t, p.Equal(c.Public.Data[id]), "public is not equal")
 		}
 		assert.NoError(t, c.Validate(), "failed to validate new config")
 	}
@@ -106,7 +54,6 @@
 
 	rounds := make([]round.Session, 0, N)
 	for _, partyID := range partyIDs {
-<<<<<<< HEAD
 		info := round.Info{
 			ProtocolID:       "cmp/keygen-test",
 			FinalRoundNumber: Rounds,
@@ -116,9 +63,6 @@
 			Group:            group,
 		}
 		r, err := Start(info, pl, nil)(nil)
-=======
-		r, _, err := StartKeygen(pl, testGroup, partyIDs, N-1, partyID)()
->>>>>>> 827425ff
 		require.NoError(t, err, "round creation should not result in an error")
 		rounds = append(rounds, r)
 	}
@@ -139,7 +83,6 @@
 
 	N := 4
 	T := N - 1
-<<<<<<< HEAD
 	configs, _ := test.GenerateConfig(group, N, T, mrand.New(mrand.NewSource(1)), pl)
 
 	rounds := make([]round.Session, 0, N)
@@ -155,27 +98,6 @@
 		r, err := Start(info, pl, c)(nil)
 		require.NoError(t, err, "round creation should not result in an error")
 		rounds = append(rounds, r)
-=======
-	configs := FakeData(testGroup, N, T, mrand.New(mrand.NewSource(1)), pl)
-
-	parties := make(map[party.ID]round.Round, N)
-	for partyID, s := range configs {
-		r, _, err := StartRefresh(pl, s)()
-		require.NoError(t, err, "round creation should not result in an error")
-		parties[partyID] = r
-
-	}
-
-	for _, roundType := range roundTypes {
-		processRound(t, parties, roundType)
-	}
-	checkOutput(t, parties)
-}
-
-func TestProtocol(t *testing.T) {
-	pl := pool.NewPool(0)
-	defer pl.TearDown()
->>>>>>> 827425ff
 
 	}
 
@@ -185,53 +107,6 @@
 		if done {
 			break
 		}
-<<<<<<< HEAD
-=======
-		fmt.Println("done")
-		wg.Done()
-	}
-
-	for _, id := range ids {
-		p, err := protocol.NewHandler(StartKeygen(pl, testGroup, ids, threshold, id))
-		require.NoError(t, err)
-		ps[id] = p
-	}
-	for _, p := range ps {
-		wg.Add(1)
-		go getMessages(p)
-	}
-	wg.Wait()
-
-	for _, p := range ps {
-		r, err := p.Result()
-		assert.NoError(t, err)
-		assert.IsType(t, &Result{}, r)
-		res := r.(*Result)
-		assert.NoError(t, res.Config.Validate())
-	}
-
-	newPs := map[party.ID]*protocol.Handler{}
-	for id, p := range ps {
-		r, _ := p.Result()
-		res := r.(*Result)
-		p2, err := protocol.NewHandler(StartRefresh(pl, res.Config))
-		require.NoError(t, err)
-		newPs[id] = p2
-	}
-	ps = newPs
-	for _, p := range ps {
-		wg.Add(1)
-		go getMessages(p)
-	}
-	wg.Wait()
-
-	for _, p := range ps {
-		r, err := p.Result()
-		assert.NoError(t, err)
-		assert.IsType(t, &Result{}, r)
-		res := r.(*Result)
-		assert.NoError(t, res.Config.Validate())
->>>>>>> 827425ff
 	}
 	checkOutput(t, rounds)
 }