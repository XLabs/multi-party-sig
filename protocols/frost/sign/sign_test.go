--- conflicted
+++ resolved
@@ -330,11 +330,7 @@
 }
 
 func genKeyPair(group curve.Curve) (curve.Scalar, curve.Point) {
-<<<<<<< HEAD
-	for {
-=======
 	for range 50 {
->>>>>>> 24461c2a
 		secret := sample.Scalar(rand.Reader, group)
 		publicKey := secret.ActOnBase()
 
@@ -342,14 +338,10 @@
 			return secret, publicKey
 		}
 	}
-<<<<<<< HEAD
-}
-=======
 
 	panic("could not find a valid key pair")
 }
 
->>>>>>> 24461c2a
 func TestSigMarshal(t *testing.T) {
 	secret, public := genKeyPair(curve.Secp256k1{})
 
