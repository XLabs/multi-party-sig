--- conflicted
+++ resolved
@@ -32,21 +32,12 @@
 			Group:            result.PublicKey.Curve(),
 			ProtocolID:       protocolID,
 			TrackingID:       &common.TrackingID{},
-<<<<<<< HEAD
 		}
 
 		if err := info.TrackingID.FromString(string(sessionID)); err != nil {
 			return nil, fmt.Errorf("sign.StartSign: %w", err)
 		}
 
-=======
-		}
-
-		if err := info.TrackingID.FromString(string(sessionID)); err != nil {
-			return nil, fmt.Errorf("sign.StartSign: %w", err)
-		}
-
->>>>>>> 24461c2a
 		if taproot {
 			info.ProtocolID = protocolIDTaproot
 		} else {
