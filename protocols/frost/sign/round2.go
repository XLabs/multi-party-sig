package sign

import (
	"fmt"

	"github.com/cronokirby/saferith"
	"github.com/xlabs/multi-party-sig/pkg/hash"
	"github.com/xlabs/multi-party-sig/pkg/math/curve"
	"github.com/xlabs/multi-party-sig/pkg/math/polynomial"
	"github.com/xlabs/multi-party-sig/pkg/math/sample"
	"github.com/xlabs/multi-party-sig/pkg/party"
	"github.com/xlabs/multi-party-sig/pkg/round"
	"github.com/xlabs/multi-party-sig/pkg/taproot"
	common "github.com/xlabs/tss-common"
)

// This round roughly corresponds with steps 3-6 of Figure 3 in the Frost paper:
//
//	https://eprint.iacr.org/2020/852.pdf
//
// The main differences stem from the lack of a signature authority.
//
// This means that instead of receiving a bundle of all the commitments, instead
// each participant sends us their commitment directly.
//
// Then, instead of sending our scalar response to the authority, we broadcast it
// to everyone instead.
type round2 struct {
	*round1
	// d_i = dᵢ is the first nonce we've created.
	d_i curve.Scalar
	// e_i = eᵢ is the second nonce we've created.
	e_i curve.Scalar
	// D[i] = Dᵢ will contain all of the commitments created by each party, ourself included.
	D map[party.ID]curve.Point
	// E[i] = Eᵢ will contain all of the commitments created by each party, ourself included.
	E map[party.ID]curve.Point
}

// StoreBroadcastMessage implements round.BroadcastRound.
func (r *round2) StoreBroadcastMessage(msg round.Message) error {
	body, ok := msg.Content.(*Broadcast2)
	if !ok || body == nil {
		return round.ErrInvalidContent
	}

	Di, err := r.Group().UnmarshalPoint(body.Di)
	if err != nil {
		return fmt.Errorf("failed to unmarshal Dᵢ: %w", err)
	}

	Ei, err := r.Group().UnmarshalPoint(body.Ei)
	if err != nil {
		return fmt.Errorf("failed to unmarshal Eᵢ: %w", err)
	}

	// This section roughly follows Figure 3.

	// 3. "After receiving (m, B), each Pᵢ first validates the message m,
	// and then checks Dₗ, Eₗ in Gˣ for each commitment in B, aborting if
	// either check fails."
	//
	// We make a few departures.
	//
	// We implicitly assume that the message validation has happened before
	// calling this protocol.
	//
	// We also receive each Dₗ, Eₗ from the participant l directly, instead of
	// an entire bundle from a signing authority.
	if Di.IsIdentity() || Ei.IsIdentity() {
		return fmt.Errorf("nonce commitment is the identity point")
	}

	r.D[msg.From] = Di
	r.E[msg.From] = Ei

	return nil
}

// VerifyMessage implements round.Round.
func (round2) VerifyMessage(round.Message) error { return nil }

// StoreMessage implements round.Round.
func (round2) StoreMessage(round.Message) error { return nil }
func (r *round2) CanFinalize() bool {
	t := r.Threshold() + 1 // t + 1 participants are needed to create a signature

	// received from everyone.
	if len(r.D) < t || len(r.E) < t {
		return false
	}

	// check we received from all participants:
	for _, l := range r.OtherPartyIDs() {
		if _, ok := r.D[l]; !ok {
			return false
		}
		if _, ok := r.E[l]; !ok {
			return false
		}
	}

	return true
}

// Finalize implements round.Round.
func (r *round2) Finalize(out chan<- common.ParsedMessage) (round.Session, error) {
	// This essentially follows parts of Figure 3.

	// 4. "Each Pᵢ then computes the set of binding values ρₗ = H₁(l, m, B). // l is related to the ID of the players.
	// Each Pᵢ then derives the group commitment R = ∑ₗ Dₗ + ρₗ * Eₗ, (R = kG from schnorr's original scheme) and
	// the challenge c = H₂(Address(R), Y, m)." (where Y is the public key).
	//
	// It's easier to calculate H(m, B, l), that way we can simply clone the hash
	// state after H(m, B), instead of rehashing them each time.
	//
	// We also use a hash of the message, instead of the message directly.

	rho := make(map[party.ID]curve.Scalar)
	// This calculates H(m, B), allowing us to avoid re-hashing this data for
	// each extra party l.
	rhoPreHash := hash.New()
<<<<<<< HEAD
	_ = rhoPreHash.WriteAny(r.M)
=======
	_ = rhoPreHash.WriteAny(r.Y, r.M) // RFC 9591 requires the public key be included.
>>>>>>> 24461c2a
	for idx, l := range r.PartyIDs() {
		_ = rhoPreHash.WriteAny(idx, r.D[l], r.E[l])
	}
	for _, l := range r.PartyIDs() {
		rhoHash := rhoPreHash.Clone()
		_ = rhoHash.WriteAny(l)
		rho[l] = sample.Scalar(rhoHash.Digest(), r.Group())
	}

	R := r.Group().NewPoint()
	RShares := make(map[party.ID]curve.Point)
	for _, l := range r.PartyIDs() {
		RShares[l] = rho[l].Act(r.E[l])
		RShares[l] = RShares[l].Add(r.D[l])
		R = R.Add(RShares[l])
	}
	// Rshares[i] = [(ρᵢ * Eᵢ) + Dᵢ]
	var c curve.Scalar
	if r.taproot {
		// BIP-340 adjustment: We need R to have an even y coordinate. This means
		// conditionally negating k = ∑ᵢ (dᵢ + (eᵢ ρᵢ)), which we can accomplish
		// by negating our dᵢ, eᵢ, if necessary. This entails negating the RShares
		// as well.
		RSecp := R.(*curve.Secp256k1Point)
		if !RSecp.HasEvenY() {
			r.d_i.Negate()
			r.e_i.Negate()
			for _, l := range r.PartyIDs() {
				RShares[l] = RShares[l].Negate()
			}
		}

		// BIP-340 adjustment: we need to calculate our hash as specified in:
		// https://github.com/bitcoin/bips/blob/master/bip-0340.mediawiki#default-signing
		RBytes := RSecp.XBytes()
		PBytes := r.Y.(*curve.Secp256k1Point).XBytes()
		cHash := taproot.TaggedHash("BIP0340/challenge", RBytes, PBytes, r.M)
		c = r.Group().NewScalar().SetNat(new(saferith.Nat).SetBytes(cHash))
	} else {
		var err error
		c, err = intoEVMCompatibleChallenge(R, r.Y, r.M)
		if err != nil {
			return r, err
		}
	}

	// Lambdas[i] = λᵢ
	Lambdas := polynomial.Lagrange(r.Group(), r.PartyIDs())

	// S in schnorr: s = k + x*C
	// 5. "Each Pᵢ computes their response using their long-lived secret share sᵢ
	// by computing zᵢ = [dᵢ + (eᵢ ρᵢ)] + λᵢ sᵢ c, using S to determine
	// the ith lagrange coefficient λᵢ"
	z_i := r.Group().NewScalar().Set(Lambdas[r.SelfID()]).Mul(r.s_i).Mul(c)
	// temp var. ed == dᵢ + eᵢ ρᵢ
	ed := r.Group().NewScalar().Set(rho[r.SelfID()]).Mul(r.e_i)
	ed.Add(r.d_i)

	if r.taproot {
		z_i.Add(ed)
	} else {
		//changed to work with smart contracts using ecrecover.
		// thus z_i = (λᵢ sᵢ c) - [dᵢ + (eᵢ ρᵢ)] here.
		// we later negate the resulting z to get the schnorr value s = k - x*c

		// Computation result: zi = λi si c - (di + ei ρi)
		z_i.Sub(ed)
	}

	// 6. "Each Pᵢ securely deletes ((dᵢ, Dᵢ), (eᵢ, Eᵢ)) from their local storage,
	// and returns zᵢ to SA."
	r.d_i.Set(r.Group().NewScalar())
	r.e_i.Set(r.Group().NewScalar())

	// Since we don't have a signing authority, we instead broadcast zᵢ.
	b, err := makeBroadcast3Message(z_i)
	if err != nil {
		return r, err
	}

	if err := r.BroadcastMessage(out, b); err != nil {
		return r, err
	}

	return &round3{
		round2:  r,
		R:       R,
		RShares: RShares,
		c:       c,
		z:       map[party.ID]curve.Scalar{r.SelfID(): z_i},
		Lambda:  Lambdas,
	}, nil
}

// MessageContent implements round.Round.
func (round2) MessageContent() round.Content { return nil }

// BroadcastContent implements round.BroadcastRound.
func (r *round2) BroadcastContent() round.BroadcastContent {
	b, _ := makeBroadcast2Message(r.Group().NewPoint(), r.Group().NewPoint())
	return b
}

// Number implements round.Round.
func (round2) Number() round.Number { return 2 }<|MERGE_RESOLUTION|>--- conflicted
+++ resolved
@@ -120,11 +120,7 @@
 	// This calculates H(m, B), allowing us to avoid re-hashing this data for
 	// each extra party l.
 	rhoPreHash := hash.New()
-<<<<<<< HEAD
-	_ = rhoPreHash.WriteAny(r.M)
-=======
 	_ = rhoPreHash.WriteAny(r.Y, r.M) // RFC 9591 requires the public key be included.
->>>>>>> 24461c2a
 	for idx, l := range r.PartyIDs() {
 		_ = rhoPreHash.WriteAny(idx, r.D[l], r.E[l])
 	}
